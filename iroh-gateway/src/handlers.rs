--- conflicted
+++ resolved
@@ -65,10 +65,7 @@
             ServiceBuilder::new()
                 // Handle errors from middleware
                 .layer(Extension(Arc::clone(state)))
-<<<<<<< HEAD
-=======
                 .layer(CompressionLayer::new())
->>>>>>> 0edec7b4
                 .layer(HandleErrorLayer::new(middleware_error_handler::<T>))
                 .load_shed()
                 .concurrency_limit(2048)
