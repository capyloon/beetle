use std::pin::Pin;
use std::task::Poll;

use anyhow::Result;
use bytes::Bytes;
use futures::{StreamExt, TryStream};
use http::HeaderMap;
use iroh_metrics::{
    core::{MObserver, MRecorder},
    gateway::{GatewayHistograms, GatewayMetrics},
    observe, record,
};
use iroh_resolver::resolver::{
    CidOrDomain, ContentLoader, Metadata, Out, OutMetrics, OutPrettyReader, Resolver, Source,
};
use tokio::io::AsyncReadExt;
use tokio_util::io::ReaderStream;
use tracing::{info, warn};

use crate::handlers::GetParams;
use crate::response::ResponseFormat;

#[derive(Debug, Clone)]
pub struct Client<T: ContentLoader> {
    pub(crate) resolver: Resolver<T>,
}

pub struct PrettyStreamBody<T: ContentLoader>(ReaderStream<OutPrettyReader<T>>, Option<u64>);

#[allow(clippy::large_enum_variant)]
pub enum FileResult<T: ContentLoader> {
    File(PrettyStreamBody<T>),
    Directory(Out),
}

impl<T: ContentLoader + std::marker::Unpin> http_body::Body for PrettyStreamBody<T> {
    type Data = Bytes;
    type Error = String;

    fn poll_data(
        mut self: Pin<&mut Self>,
        cx: &mut std::task::Context<'_>,
    ) -> Poll<Option<Result<Self::Data, Self::Error>>> {
        let stream = Pin::new(&mut self.0);
        match stream.try_poll_next(cx) {
            Poll::Pending => Poll::Pending,
            Poll::Ready(Some(Ok(chunk))) => Poll::Ready(Some(Ok(chunk))),
            Poll::Ready(Some(Err(err))) => Poll::Ready(Some(Err(err.to_string()))),
            Poll::Ready(None) => Poll::Ready(None),
        }
    }

    fn poll_trailers(
        self: Pin<&mut Self>,
        _cx: &mut std::task::Context<'_>,
    ) -> Poll<Result<Option<HeaderMap>, Self::Error>> {
        Poll::Ready(Ok(None))
    }

    fn size_hint(&self) -> http_body::SizeHint {
        let mut size_hint = http_body::SizeHint::new();
        if let Some(size) = self.1 {
            size_hint.set_exact(size);
        }
        size_hint
    }
}

<<<<<<< HEAD
impl<T: ContentLoader + Clone + std::marker::Unpin> Client<T> {
=======
impl<T: ContentLoader + std::marker::Unpin> Client<T> {
>>>>>>> 0edec7b4
    pub fn new(rpc_client: &T) -> Self {
        Self {
            resolver: Resolver::new(rpc_client.clone()),
        }
    }

    #[tracing::instrument(skip(self))]
    pub async fn get_file(
        &self,
        path: iroh_resolver::resolver::Path,
        start_time: std::time::Instant,
    ) -> Result<(FileResult<T>, Metadata), String> {
        info!("get file {}", path);
        let res = self
            .resolver
            .resolve(path)
            .await
            .map_err(|e| e.to_string())?;
        record!(
            GatewayMetrics::TimeToFetchFirstBlock,
            start_time.elapsed().as_millis() as u64
        );
        let metadata = res.metadata().clone();
        if metadata.source == Source::Bitswap {
            observe!(
                GatewayHistograms::TimeToFetchFirstBlock,
                start_time.elapsed().as_millis() as f64
            );
        } else {
            observe!(
                GatewayHistograms::TimeToFetchFirstBlockCached,
                start_time.elapsed().as_millis() as f64
            );
        }

        if res.is_dir() {
            let body = FileResult::Directory(res);
            Ok((body, metadata))
        } else {
            let reader = res
                .pretty(self.resolver.clone(), OutMetrics { start: start_time })
                .map_err(|e| e.to_string())?;

            let stream = ReaderStream::new(reader);
            let body = PrettyStreamBody(stream, metadata.size);

            Ok((FileResult::File(body), metadata))
        }
    }

    #[tracing::instrument(skip(self))]
    pub async fn get_file_recursive(
        self,
        path: iroh_resolver::resolver::Path,
        start_time: std::time::Instant,
    ) -> Result<axum::body::Body, String> {
        info!("get file {}", path);
        let (mut sender, body) = axum::body::Body::channel();

        tokio::spawn(async move {
            let res = self.resolver.resolve_recursive(path);
            tokio::pin!(res);

            while let Some(res) = res.next().await {
                match res {
                    Ok(res) => {
                        record!(
                            GatewayMetrics::TimeToFetchFirstBlock,
                            start_time.elapsed().as_millis() as u64
                        );
                        let metadata = res.metadata().clone();
                        if metadata.source == Source::Bitswap {
                            observe!(
                                GatewayHistograms::TimeToFetchFirstBlock,
                                start_time.elapsed().as_millis() as f64
                            );
                        } else {
                            observe!(
                                GatewayHistograms::TimeToFetchFirstBlockCached,
                                start_time.elapsed().as_millis() as f64
                            );
                        }
                        let reader =
                            res.pretty(self.resolver.clone(), OutMetrics { start: start_time });
                        match reader {
                            Ok(mut reader) => {
                                let mut bytes = Vec::new();
                                reader.read_to_end(&mut bytes).await.unwrap();
                                sender.send_data(bytes.into()).await.unwrap();
                            }
                            Err(e) => {
                                warn!("failed to load recursively: {:?}", e);
                                sender.abort();
                                break;
                            }
                        }
                    }
                    Err(e) => {
                        warn!("failed to load recursively: {:?}", e);
                        sender.abort();
                        break;
                    }
                }
            }
        });

        Ok(body)
    }
}

#[derive(Debug, Clone)]
pub struct Request {
    pub format: ResponseFormat,
    pub cid: CidOrDomain,
    pub resolved_path: iroh_resolver::resolver::Path,
    pub query_file_name: String,
    pub content_path: String,
    pub download: bool,
    pub query_params: GetParams,
}<|MERGE_RESOLUTION|>--- conflicted
+++ resolved
@@ -66,11 +66,7 @@
     }
 }
 
-<<<<<<< HEAD
-impl<T: ContentLoader + Clone + std::marker::Unpin> Client<T> {
-=======
 impl<T: ContentLoader + std::marker::Unpin> Client<T> {
->>>>>>> 0edec7b4
     pub fn new(rpc_client: &T) -> Self {
         Self {
             resolver: Resolver::new(rpc_client.clone()),
