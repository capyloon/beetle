[package]
name = "iroh-one"
readme = "README.md"
description = "all of iroh in a single binary"
edition.workspace = true
license.workspace = true
repository.workspace = true
version.workspace = true
rust-version.workspace = true

[dependencies]
<<<<<<< HEAD
android_logger = "0.11"
log = "0.4"
anyhow = { version = "1", features = ["backtrace"] }
async-trait = "0.1.56"
axum = "0.6"
bytes = "1.1"
cid = "0.9"
clap = {version = "4.0.9", features = ["derive"]}
config = "0.13.1"
futures = "0.3.21"
headers = "0.3.7"
http-serde = "1.1.0"
hyper = "0.14.19"
iroh-gateway = { version = "0.1.3", path = "../iroh-gateway" }
iroh-metrics = { version = "0.1.3", path = "../iroh-metrics", default-features = false }
iroh-p2p = { version = "0.1.3", path = "../iroh-p2p", default-features = false }
iroh-resolver = { version = "0.1.3", path = "../iroh-resolver" }
iroh-unixfs = { version = "0.1.3", path = "../iroh-unixfs" }
iroh-rpc-client = { version = "0.1.3", path = "../iroh-rpc-client", default-features = false }
iroh-rpc-types = { version = "0.1.3", path = "../iroh-rpc-types", default-features = false }
iroh-store = { version = "0.1.3", path = "../iroh-store", default-features = false }
iroh-util = { version = "0.1.3", path = "../iroh-util" }
reqwest = { version = "0.11", features = ["rustls-tls"], default-features = false }
serde = { version = "1.0", features = ["derive"] }
tempfile = { version = "3.3.0", optional = true }
tokio = { version = "1", features = ["macros", "rt-multi-thread", "process"] }
tracing = "0.1.33"
=======
anyhow.workspace = true
async-trait.workspace = true
axum.workspace = true
bytes.workspace = true
cid.workspace = true
clap = { workspace = true, features = ["derive"] }
config.workspace = true
futures.workspace = true
headers.workspace = true
http-serde.workspace = true
hyper.workspace = true
iroh-gateway.workspace = true
iroh-metrics.workspace = true
iroh-p2p.workspace = true
iroh-resolver.workspace = true
iroh-unixfs.workspace = true
iroh-rpc-client.workspace = true
iroh-rpc-types.workspace = true
iroh-store.workspace = true
iroh-util.workspace = true
reqwest = { workspace = true, features = ["rustls-tls"] }
serde = { workspace = true, features = ["derive"] }
tempfile = { workspace = true, optional = true }
tokio = { workspace = true, features = ["macros", "rt-multi-thread", "process"] }
tracing.workspace = true
>>>>>>> 5f2d87f2

[dev-dependencies]
http.workspace = true

[features]
http-uds-gateway = ["tempfile"]<|MERGE_RESOLUTION|>--- conflicted
+++ resolved
@@ -9,45 +9,12 @@
 rust-version.workspace = true
 
 [dependencies]
-<<<<<<< HEAD
-android_logger = "0.11"
-log = "0.4"
-anyhow = { version = "1", features = ["backtrace"] }
-async-trait = "0.1.56"
-axum = "0.6"
-bytes = "1.1"
-cid = "0.9"
-clap = {version = "4.0.9", features = ["derive"]}
-config = "0.13.1"
-futures = "0.3.21"
-headers = "0.3.7"
-http-serde = "1.1.0"
-hyper = "0.14.19"
-iroh-gateway = { version = "0.1.3", path = "../iroh-gateway" }
-iroh-metrics = { version = "0.1.3", path = "../iroh-metrics", default-features = false }
-iroh-p2p = { version = "0.1.3", path = "../iroh-p2p", default-features = false }
-iroh-resolver = { version = "0.1.3", path = "../iroh-resolver" }
-iroh-unixfs = { version = "0.1.3", path = "../iroh-unixfs" }
-iroh-rpc-client = { version = "0.1.3", path = "../iroh-rpc-client", default-features = false }
-iroh-rpc-types = { version = "0.1.3", path = "../iroh-rpc-types", default-features = false }
-iroh-store = { version = "0.1.3", path = "../iroh-store", default-features = false }
-iroh-util = { version = "0.1.3", path = "../iroh-util" }
-reqwest = { version = "0.11", features = ["rustls-tls"], default-features = false }
-serde = { version = "1.0", features = ["derive"] }
-tempfile = { version = "3.3.0", optional = true }
-tokio = { version = "1", features = ["macros", "rt-multi-thread", "process"] }
-tracing = "0.1.33"
-=======
 anyhow.workspace = true
-async-trait.workspace = true
 axum.workspace = true
-bytes.workspace = true
 cid.workspace = true
 clap = { workspace = true, features = ["derive"] }
 config.workspace = true
 futures.workspace = true
-headers.workspace = true
-http-serde.workspace = true
 hyper.workspace = true
 iroh-gateway.workspace = true
 iroh-metrics.workspace = true
@@ -63,7 +30,9 @@
 tempfile = { workspace = true, optional = true }
 tokio = { workspace = true, features = ["macros", "rt-multi-thread", "process"] }
 tracing.workspace = true
->>>>>>> 5f2d87f2
+
+[target.'cfg(target_os = "android")'.dependencies]
+android_logger.workspace = true
 
 [dev-dependencies]
 http.workspace = true
