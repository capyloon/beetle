--- conflicted
+++ resolved
@@ -9,7 +9,6 @@
 use iroh_util::insert_into_config_map;
 use serde::{Deserialize, Serialize};
 use std::path::PathBuf;
-use tempfile::TempDir;
 
 /// CONFIG_FILE_NAME is the name of the optional config file located in the iroh home directory
 pub const CONFIG_FILE_NAME: &str = "one.config.toml";
@@ -63,13 +62,9 @@
     /// as a single entry point for other system services if feature enabled.
     pub fn default_rpc_config() -> RpcClientConfig {
         #[cfg(feature = "uds-gateway")]
-<<<<<<< HEAD
-        let path: PathBuf = TempDir::new()
-=======
         let path: PathBuf = tempfile::Builder::new()
             .prefix("iroh")
             .tempfile()
->>>>>>> 804255ca
             .unwrap()
             .path()
             .join("ipfsd.http");
@@ -100,16 +95,12 @@
 impl Default for Config {
     fn default() -> Self {
         #[cfg(feature = "uds-gateway")]
-<<<<<<< HEAD
-        let gateway_uds_path: PathBuf = TempDir::new().unwrap().path().join("ipfsd.http");
-=======
         let gateway_uds_path: PathBuf = tempfile::Builder::new()
             .prefix("iroh")
             .tempfile()
             .unwrap()
             .path()
             .join("ipfsd.http");
->>>>>>> 804255ca
         let rpc_client = Self::default_rpc_config();
         let metrics_config = MetricsConfig::default();
         let store_config =
