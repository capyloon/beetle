--- conflicted
+++ resolved
@@ -9,6 +9,7 @@
 use iroh_util::insert_into_config_map;
 use serde::{Deserialize, Serialize};
 use std::path::PathBuf;
+use tempfile::TempDir;
 
 /// CONFIG_FILE_NAME is the name of the optional config file located in the iroh home directory
 pub const CONFIG_FILE_NAME: &str = "one.config.toml";
@@ -62,14 +63,10 @@
     /// as a single entry point for other system services if feature enabled.
     pub fn default_rpc_config() -> RpcClientConfig {
         #[cfg(feature = "uds-gateway")]
-<<<<<<< HEAD
-        let path: PathBuf = TempDir::new().unwrap().path().join("ipfsd.http");
-=======
-        let path: PathBuf = tempdir::TempDir::new("iroh")
+        let path: PathBuf = TempDir::new()
             .unwrap()
             .path()
             .join("ipfsd.http");
->>>>>>> 54b08304
 
         RpcClientConfig {
             #[cfg(feature = "uds-gateway")]
