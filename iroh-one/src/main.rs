--- conflicted
+++ resolved
@@ -14,14 +14,10 @@
 };
 use iroh_rpc_client::Client as RpcClient;
 use iroh_rpc_types::Addr;
-<<<<<<< HEAD
 #[cfg(not(target_os = "android"))]
 use iroh_util::iroh_config_path;
 use iroh_util::make_config;
-=======
 use iroh_util::lock::ProgramLock;
-use iroh_util::{iroh_config_path, make_config};
->>>>>>> 0dc698e3
 #[cfg(feature = "uds-gateway")]
 use tempdir::TempDir;
 use tokio::sync::RwLock;
@@ -29,10 +25,9 @@
 
 #[tokio::main(flavor = "multi_thread")]
 async fn main() -> Result<()> {
-<<<<<<< HEAD
     #[cfg(target_os = "android")]
     android_logger::init_once(android_logger::Config::default().with_min_level(log::Level::Debug));
-=======
+
     let mut lock = ProgramLock::new("iroh-one")?;
     if lock.is_locked() {
         println!("iroh-one is already running, stopping.");
@@ -40,7 +35,6 @@
     } else {
         lock.acquire()?;
     }
->>>>>>> 0dc698e3
 
     let args = Args::parse();
 
