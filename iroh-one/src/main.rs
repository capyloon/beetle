use std::sync::Arc;

#[allow(unused_imports)]
use anyhow::{anyhow, Result};
use clap::Parser;
use iroh_gateway::{bad_bits::BadBits, core::Core, metrics};
#[cfg(not(target_os = "android"))]
use iroh_one::config::CONFIG_FILE_NAME;
#[cfg(feature = "uds-gateway")]
use iroh_one::uds;
use iroh_one::{
    cli::Args,
    config::{Config, ENV_PREFIX},
};
use iroh_resolver::content_loader::{FullLoader, FullLoaderConfig};
use iroh_rpc_client::Client as RpcClient;
use iroh_rpc_types::Addr;
#[cfg(not(target_os = "android"))]
use iroh_util::iroh_config_path;
use iroh_util::make_config;
use iroh_util::lock::ProgramLock;
<<<<<<< HEAD
#[cfg(feature = "uds-gateway")]
use tempfile::TempDir;
=======
use iroh_util::{iroh_config_path, make_config};
>>>>>>> 804255ca
use tokio::sync::RwLock;

#[tokio::main(flavor = "multi_thread")]
async fn main() -> Result<()> {
    #[cfg(target_os = "android")]
    android_logger::init_once(android_logger::Config::default().with_min_level(log::Level::Debug));

    let mut lock = ProgramLock::new("iroh-one")?;
    lock.acquire_or_exit();

    let args = Args::parse();

<<<<<<< HEAD
    #[cfg(not(target_os = "android"))]
    let sources = vec![Some(iroh_config_path(CONFIG_FILE_NAME)?), args.cfg.clone()];

    // Don't try to use the "system default" config path on Android since it's not supported by the
    // `dirs_next` crate.
    #[cfg(target_os = "android")]
    let sources = vec![args.cfg.clone()];

=======
    let cfg_path = iroh_config_path(CONFIG_FILE_NAME)?;
    let sources = vec![Some(cfg_path.as_path()), args.cfg.as_deref()];
>>>>>>> 804255ca
    let mut config = make_config(
        // default
        Config::default(),
        // potential config files
        sources,
        // env var prefix for this config
        ENV_PREFIX,
        // map of present command line arguments
        args.make_overrides_map(),
    )
    .unwrap();

    #[cfg(unix)]
    {
        match iroh_util::increase_fd_limit() {
            Ok(soft) => tracing::debug!("NOFILE limit: soft = {}", soft),
            Err(err) => tracing::error!("Error increasing NOFILE limit: {}", err),
        }
    }

    let (store_rpc, p2p_rpc) = {
        let (store_recv, store_sender) = Addr::new_mem();
        config.rpc_client.store_addr = Some(store_sender);
        let store_rpc = iroh_one::mem_store::start(store_recv, config.clone().store).await?;

        let (p2p_recv, p2p_sender) = Addr::new_mem();
        config.rpc_client.p2p_addr = Some(p2p_sender);
        let p2p_rpc = iroh_one::mem_p2p::start(p2p_recv, config.clone().p2p).await?;
        (store_rpc, p2p_rpc)
    };

    #[cfg(not(feature = "uds-gateway"))]
    {
        if config.gateway.port == 0 {
            println!("Neither listening on an HTTP port, nor using UDS: check your configuration!");
            return Ok(());
        }
    }

    config.synchronize_subconfigs();

    config.metrics = metrics::metrics_config_with_compile_time_info(config.metrics);
    println!("{:#?}", config);

    let metrics_config = config.metrics.clone();

    let gateway_rpc_addr = config
        .gateway
        .server_rpc_addr()?
        .ok_or_else(|| anyhow!("missing gateway rpc addr"))?;

    let bad_bits = match config.gateway.use_denylist {
        true => Arc::new(Some(RwLock::new(BadBits::new()))),
        false => Arc::new(None),
    };

    let content_loader = FullLoader::new(
        RpcClient::new(config.rpc_client.clone()).await?,
        FullLoaderConfig {
            http_gateways: config
                .gateway
                .http_resolvers
                .iter()
                .flatten()
                .map(|u| u.parse())
                .collect::<Result<_>>()?,
            indexer: None, // TODO
        },
    )?;
    let shared_state = Core::make_state(
        Arc::new(config.clone()),
        Arc::clone(&bad_bits),
        content_loader,
    )
    .await?;

    let metrics_handle = iroh_metrics::MetricsHandle::new(metrics_config)
        .await
        .expect("failed to initialize metrics");

    let shared_state2 = Arc::clone(&shared_state);
    let core_task = tokio::spawn(async move {
        let handler = Core::new_with_state(gateway_rpc_addr, Arc::clone(&shared_state2))
            .await
            .unwrap();
        if config.gateway.port != 0 {
            let server = handler.server();
            println!("HTTP endpoint listening on {}", server.local_addr());
            server.await.unwrap();
        }
    });

    #[cfg(feature = "uds-gateway")]
    let uds_server_task = {
<<<<<<< HEAD
        let mut path = TempDir::new()?.path().join("ipfsd.http");
=======
        let mut path = tempfile::Builder::new()
            .prefix("iroh")
            .tempdir()?
            .path()
            .join("ipfsd.http");
>>>>>>> 804255ca
        if let Some(uds_path) = config.gateway_uds_path {
            path = uds_path;
        } else {
            // Create the parent path when using the default value since it's likely
            // it won't exist yet.
            if let Some(parent) = path.parent() {
                let _ = std::fs::create_dir_all(parent);
            }
        }

        tokio::spawn(async move {
            if let Some(uds_server) = uds::uds_server(shared_state, path) {
                if let Err(err) = uds_server.await {
                    tracing::error!("Failure in http uds handler: {}", err);
                }
            }
        })
    };

    iroh_util::block_until_sigint().await;

    store_rpc.abort();
    p2p_rpc.abort();
    #[cfg(feature = "uds-gateway")]
    uds_server_task.abort();
    core_task.abort();

    metrics_handle.shutdown();
    Ok(())
}<|MERGE_RESOLUTION|>--- conflicted
+++ resolved
@@ -17,14 +17,8 @@
 use iroh_rpc_types::Addr;
 #[cfg(not(target_os = "android"))]
 use iroh_util::iroh_config_path;
+use iroh_util::lock::ProgramLock;
 use iroh_util::make_config;
-use iroh_util::lock::ProgramLock;
-<<<<<<< HEAD
-#[cfg(feature = "uds-gateway")]
-use tempfile::TempDir;
-=======
-use iroh_util::{iroh_config_path, make_config};
->>>>>>> 804255ca
 use tokio::sync::RwLock;
 
 #[tokio::main(flavor = "multi_thread")]
@@ -37,19 +31,16 @@
 
     let args = Args::parse();
 
-<<<<<<< HEAD
     #[cfg(not(target_os = "android"))]
-    let sources = vec![Some(iroh_config_path(CONFIG_FILE_NAME)?), args.cfg.clone()];
+    let cfg_path = iroh_config_path(CONFIG_FILE_NAME)?;
+    #[cfg(not(target_os = "android"))]
+    let sources = vec![Some(cfg_path.as_path()), args.cfg.as_deref()];
 
     // Don't try to use the "system default" config path on Android since it's not supported by the
     // `dirs_next` crate.
     #[cfg(target_os = "android")]
-    let sources = vec![args.cfg.clone()];
+    let sources = vec![args.cfg.as_deref()];
 
-=======
-    let cfg_path = iroh_config_path(CONFIG_FILE_NAME)?;
-    let sources = vec![Some(cfg_path.as_path()), args.cfg.as_deref()];
->>>>>>> 804255ca
     let mut config = make_config(
         // default
         Config::default(),
@@ -144,15 +135,11 @@
 
     #[cfg(feature = "uds-gateway")]
     let uds_server_task = {
-<<<<<<< HEAD
-        let mut path = TempDir::new()?.path().join("ipfsd.http");
-=======
         let mut path = tempfile::Builder::new()
             .prefix("iroh")
             .tempdir()?
             .path()
             .join("ipfsd.http");
->>>>>>> 804255ca
         if let Some(uds_path) = config.gateway_uds_path {
             path = uds_path;
         } else {
