use std::sync::Arc;

#[allow(unused_imports)]
use anyhow::{anyhow, Result};
use clap::Parser;
use iroh_gateway::{bad_bits::BadBits, core::Core, metrics};
#[cfg(not(target_os = "android"))]
use iroh_one::config::CONFIG_FILE_NAME;
#[cfg(feature = "uds-gateway")]
use iroh_one::uds;
use iroh_one::{
    cli::Args,
    config::{Config, ENV_PREFIX},
};
use iroh_rpc_client::Client as RpcClient;
use iroh_rpc_types::Addr;
#[cfg(not(target_os = "android"))]
use iroh_util::iroh_config_path;
use iroh_util::make_config;
#[cfg(feature = "uds-gateway")]
use tempdir::TempDir;
use tokio::sync::RwLock;
use tracing::{debug, error};

#[tokio::main(flavor = "multi_thread")]
async fn main() -> Result<()> {
    #[cfg(target_os = "android")]
    android_logger::init_once(android_logger::Config::default().with_min_level(log::Level::Debug));

    let args = Args::parse();

    #[cfg(not(target_os = "android"))]
    let sources = vec![Some(iroh_config_path(CONFIG_FILE_NAME)?), args.cfg.clone()];

    // Don't try to use the "system default" config path on Android since it's not supported by the
    // `dirs_next` crate.
    #[cfg(target_os = "android")]
    let sources = vec![args.cfg.clone()];

    let mut config = make_config(
        // default
        Config::default(),
        // potential config files
        sources,
        // env var prefix for this config
        ENV_PREFIX,
        // map of present command line arguments
        args.make_overrides_map(),
    )
    .unwrap();

    #[cfg(unix)]
    {
        match iroh_util::increase_fd_limit() {
            Ok(soft) => debug!("NOFILE limit: soft = {}", soft),
            Err(err) => error!("Error increasing NOFILE limit: {}", err),
        }
    }

    let (store_rpc, p2p_rpc) = {
        let (store_recv, store_sender) = Addr::new_mem();
        config.rpc_client.store_addr = Some(store_sender);
        let store_rpc = iroh_one::mem_store::start(store_recv, config.clone().store).await?;

        let (p2p_recv, p2p_sender) = Addr::new_mem();
        config.rpc_client.p2p_addr = Some(p2p_sender);
        let p2p_rpc = iroh_one::mem_p2p::start(p2p_recv, config.clone().p2p).await?;
        (store_rpc, p2p_rpc)
    };

<<<<<<< HEAD
    #[cfg(not(feature = "uds-gateway"))]
    let (rpc_addr, gw_sender) = Addr::new_mem();
    #[cfg(not(feature = "uds-gateway"))]
    {
        if config.gateway.port == 0 {
            println!("Neither listening on an HTTP port, nor using UDS: check your configuration!");
            return Ok(());
        }
        config.rpc_client.gateway_addr = Some(gw_sender);
    }

=======
>>>>>>> e5a82d49
    config.synchronize_subconfigs();

    config.metrics = metrics::metrics_config_with_compile_time_info(config.metrics);
    println!("{:#?}", config);

    let metrics_config = config.metrics.clone();

    let gateway_rpc_addr = config
        .gateway
        .server_rpc_addr()?
        .ok_or_else(|| anyhow!("missing gateway rpc addr"))?;

    let bad_bits = match config.gateway.denylist {
        true => Arc::new(Some(RwLock::new(BadBits::new()))),
        false => Arc::new(None),
    };

    // let content_loader = RpcClient::new(config.rpc_client.clone()).await?;
    let content_loader = iroh_one::content_loader::RacingLoader::new(
        RpcClient::new(config.rpc_client.clone()).await?,
        config.resolver_gateway.clone(),
    );
    let shared_state = Core::make_state(
        Arc::new(config.clone()),
        Arc::clone(&bad_bits),
        content_loader,
    )
    .await?;

<<<<<<< HEAD
=======
    let handler = Core::new_with_state(gateway_rpc_addr, Arc::clone(&shared_state)).await?;

>>>>>>> e5a82d49
    let metrics_handle = iroh_metrics::MetricsHandle::new(metrics_config)
        .await
        .expect("failed to initialize metrics");

    let shared_state2 = Arc::clone(&shared_state);
    let core_task = tokio::spawn(async move {
        let handler = Core::new_with_state(rpc_addr, Arc::clone(&shared_state2))
            .await
            .unwrap();
        if config.gateway.port != 0 {
            let server = handler.server();
            println!("HTTP endpoint listening on {}", server.local_addr());
            server.await.unwrap();
        }
    });

    #[cfg(feature = "uds-gateway")]
    let uds_server_task = {
        let mut path = TempDir::new("iroh")?.path().join("ipfsd.http");
        if let Some(uds_path) = config.gateway_uds_path {
            path = uds_path;
        } else {
            // Create the parent path when using the default value since it's likely
            // it won't exist yet.
            if let Some(parent) = path.parent() {
                let _ = std::fs::create_dir_all(&parent);
            }
        }

        tokio::spawn(async move {
            if let Some(uds_server) = uds::uds_server(shared_state, path) {
                if let Err(err) = uds_server.await {
                    tracing::error!("Failure in http uds handler: {}", err);
                }
            }
        })
    };

    iroh_util::block_until_sigint().await;

    store_rpc.abort();
    p2p_rpc.abort();
    #[cfg(feature = "uds-gateway")]
    uds_server_task.abort();
    core_task.abort();

    metrics_handle.shutdown();
    Ok(())
}<|MERGE_RESOLUTION|>--- conflicted
+++ resolved
@@ -68,20 +68,14 @@
         (store_rpc, p2p_rpc)
     };
 
-<<<<<<< HEAD
-    #[cfg(not(feature = "uds-gateway"))]
-    let (rpc_addr, gw_sender) = Addr::new_mem();
     #[cfg(not(feature = "uds-gateway"))]
     {
         if config.gateway.port == 0 {
             println!("Neither listening on an HTTP port, nor using UDS: check your configuration!");
             return Ok(());
         }
-        config.rpc_client.gateway_addr = Some(gw_sender);
     }
 
-=======
->>>>>>> e5a82d49
     config.synchronize_subconfigs();
 
     config.metrics = metrics::metrics_config_with_compile_time_info(config.metrics);
@@ -111,18 +105,13 @@
     )
     .await?;
 
-<<<<<<< HEAD
-=======
-    let handler = Core::new_with_state(gateway_rpc_addr, Arc::clone(&shared_state)).await?;
-
->>>>>>> e5a82d49
     let metrics_handle = iroh_metrics::MetricsHandle::new(metrics_config)
         .await
         .expect("failed to initialize metrics");
 
     let shared_state2 = Arc::clone(&shared_state);
     let core_task = tokio::spawn(async move {
-        let handler = Core::new_with_state(rpc_addr, Arc::clone(&shared_state2))
+        let handler = Core::new_with_state(gateway_rpc_addr, Arc::clone(&shared_state2))
             .await
             .unwrap();
         if config.gateway.port != 0 {
