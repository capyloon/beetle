use std::sync::Arc;

#[allow(unused_imports)]
use anyhow::{anyhow, Result};
use clap::Parser;
use iroh_gateway::{bad_bits::BadBits, core::Core, metrics};
<<<<<<< HEAD
#[cfg(not(target_os = "android"))]
use iroh_one::config::CONFIG_FILE_NAME;
#[cfg(feature = "uds-gateway")]
=======
#[cfg(all(feature = "uds-gateway", unix))]
>>>>>>> e281a4a1
use iroh_one::uds;
use iroh_one::{
    cli::Args,
    config::{Config, ENV_PREFIX},
};
use iroh_resolver::content_loader::{FullLoader, FullLoaderConfig};
use iroh_rpc_client::Client as RpcClient;
use iroh_rpc_types::Addr;
#[cfg(not(target_os = "android"))]
use iroh_util::iroh_config_path;
use iroh_util::lock::ProgramLock;
use iroh_util::make_config;
use tokio::sync::RwLock;

#[tokio::main(flavor = "multi_thread")]
async fn main() -> Result<()> {
    #[cfg(target_os = "android")]
    android_logger::init_once(android_logger::Config::default().with_min_level(log::Level::Debug));

    let mut lock = ProgramLock::new("iroh-one")?;
    lock.acquire_or_exit();

    let args = Args::parse();

    #[cfg(not(target_os = "android"))]
    let cfg_path = iroh_config_path(CONFIG_FILE_NAME)?;
<<<<<<< HEAD
    #[cfg(not(target_os = "android"))]
    let sources = vec![Some(cfg_path.as_path()), args.cfg.as_deref()];

    // Don't try to use the "system default" config path on Android since it's not supported by the
    // `dirs_next` crate.
    #[cfg(target_os = "android")]
    let sources = vec![args.cfg.as_deref()];

=======
    let sources = [Some(cfg_path.as_path()), args.cfg.as_deref()];
>>>>>>> e281a4a1
    let mut config = make_config(
        // default
        Config::default(),
        // potential config files
        &sources,
        // env var prefix for this config
        ENV_PREFIX,
        // map of present command line arguments
        args.make_overrides_map(),
    )
    .unwrap();

    #[cfg(unix)]
    {
        match iroh_util::increase_fd_limit() {
            Ok(soft) => tracing::debug!("NOFILE limit: soft = {}", soft),
            Err(err) => tracing::error!("Error increasing NOFILE limit: {}", err),
        }
    }

    let (store_rpc, p2p_rpc) = {
        let (store_recv, store_sender) = Addr::new_mem();
        config.rpc_client.store_addr = Some(store_sender);
        let store_rpc = iroh_one::mem_store::start(store_recv, config.clone().store).await?;

        let (p2p_recv, p2p_sender) = Addr::new_mem();
        config.rpc_client.p2p_addr = Some(p2p_sender);
        let p2p_rpc = iroh_one::mem_p2p::start(p2p_recv, config.clone().p2p).await?;
        (store_rpc, p2p_rpc)
    };

    #[cfg(not(feature = "uds-gateway"))]
    {
        if config.gateway.port == 0 {
            println!("Neither listening on an HTTP port, nor using UDS: check your configuration!");
            return Ok(());
        }
    }

    config.synchronize_subconfigs();

    config.metrics = metrics::metrics_config_with_compile_time_info(config.metrics);
    println!("{:#?}", config);

    let metrics_config = config.metrics.clone();

    let gateway_rpc_addr = config
        .gateway
        .server_rpc_addr()?
        .ok_or_else(|| anyhow!("missing gateway rpc addr"))?;

    let bad_bits = match config.gateway.use_denylist {
        true => Arc::new(Some(RwLock::new(BadBits::new()))),
        false => Arc::new(None),
    };

    let content_loader = FullLoader::new(
        RpcClient::new(config.rpc_client.clone()).await?,
        FullLoaderConfig {
            http_gateways: config
                .gateway
                .http_resolvers
                .iter()
                .flatten()
                .map(|u| u.parse())
                .collect::<Result<_>>()?,
            indexer: None, // TODO
        },
    )?;
    let shared_state = Core::make_state(
        Arc::new(config.clone()),
        Arc::clone(&bad_bits),
        content_loader,
    )
    .await?;

    let metrics_handle = iroh_metrics::MetricsHandle::new(metrics_config)
        .await
        .expect("failed to initialize metrics");

    let shared_state2 = Arc::clone(&shared_state);
    let core_task = tokio::spawn(async move {
        let handler = Core::new_with_state(gateway_rpc_addr, Arc::clone(&shared_state2))
            .await
            .unwrap();
        if config.gateway.port != 0 {
            let server = handler.server();
            println!("HTTP endpoint listening on {}", server.local_addr());
            server.await.unwrap();
        }
    });

    #[cfg(all(feature = "uds-gateway", unix))]
    let uds_server_task = {
        let mut path = tempfile::Builder::new()
            .prefix("iroh")
            .tempdir()?
            .path()
            .join("ipfsd.http");
        if let Some(uds_path) = config.gateway_uds_path {
            path = uds_path;
        } else {
            // Create the parent path when using the default value since it's likely
            // it won't exist yet.
            if let Some(parent) = path.parent() {
                let _ = std::fs::create_dir_all(parent);
            }
        }

        tokio::spawn(async move {
            if let Some(uds_server) = uds::uds_server(shared_state, path) {
                if let Err(err) = uds_server.await {
                    tracing::error!("Failure in http uds handler: {}", err);
                }
            }
        })
    };

    iroh_util::block_until_sigint().await;

    store_rpc.abort();
    p2p_rpc.abort();
    #[cfg(all(feature = "uds-gateway", unix))]
    uds_server_task.abort();
    core_task.abort();

    metrics_handle.shutdown();
    Ok(())
}<|MERGE_RESOLUTION|>--- conflicted
+++ resolved
@@ -4,13 +4,9 @@
 use anyhow::{anyhow, Result};
 use clap::Parser;
 use iroh_gateway::{bad_bits::BadBits, core::Core, metrics};
-<<<<<<< HEAD
 #[cfg(not(target_os = "android"))]
 use iroh_one::config::CONFIG_FILE_NAME;
-#[cfg(feature = "uds-gateway")]
-=======
 #[cfg(all(feature = "uds-gateway", unix))]
->>>>>>> e281a4a1
 use iroh_one::uds;
 use iroh_one::{
     cli::Args,
@@ -37,18 +33,14 @@
 
     #[cfg(not(target_os = "android"))]
     let cfg_path = iroh_config_path(CONFIG_FILE_NAME)?;
-<<<<<<< HEAD
     #[cfg(not(target_os = "android"))]
-    let sources = vec![Some(cfg_path.as_path()), args.cfg.as_deref()];
+    let sources = [Some(cfg_path.as_path()), args.cfg.as_deref()];
 
     // Don't try to use the "system default" config path on Android since it's not supported by the
     // `dirs_next` crate.
     #[cfg(target_os = "android")]
-    let sources = vec![args.cfg.as_deref()];
+    let sources = [args.cfg.as_deref()];
 
-=======
-    let sources = [Some(cfg_path.as_path()), args.cfg.as_deref()];
->>>>>>> e281a4a1
     let mut config = make_config(
         // default
         Config::default(),
