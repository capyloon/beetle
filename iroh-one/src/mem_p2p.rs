--- conflicted
+++ resolved
@@ -7,12 +7,8 @@
 use tracing::error;
 
 /// Starts a new p2p node, using the given mem rpc channel.
-<<<<<<< HEAD
-pub async fn start(rpc_addr: P2pServerAddr, config: Config) -> anyhow::Result<JoinHandle<()>> {
+pub async fn start(rpc_addr: P2pAddr, config: Config) -> anyhow::Result<JoinHandle<()>> {
     #[cfg(not(target_os = "android"))]
-=======
-pub async fn start(rpc_addr: P2pAddr, config: Config) -> anyhow::Result<JoinHandle<()>> {
->>>>>>> 312ad77e
     let kc = Keychain::<DiskStorage>::new(config.key_store_path.clone()).await?;
 
     #[cfg(target_os = "android")]
