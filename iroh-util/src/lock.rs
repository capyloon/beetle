use crate::exitcodes;
use anyhow::{anyhow, Result as AnyhowResult};
use std::fs::File;
use std::io::prelude::*;
use std::io::ErrorKind;
use std::io::Write;
use std::path::PathBuf;
use std::process;
use sysinfo::{Pid, ProcessExt, ProcessStatus::*, System, SystemExt};
use thiserror::Error;
use tracing::warn;

/// Manages a lock file used to track if an iroh program is already running.
/// Aquired locks write a file to iroh's application data path containing the
/// process identifier (PID) of the process with the lock.
/// The lock exclusion test requires both a lockfile AND a running process
/// listed at the PID in the file
/// An acquired lock is released either when the object is dropped
/// or when the program stops, which removes the file
/// Invalid or corrupt locks are overwritten on acquisition
pub struct ProgramLock {
    path: PathBuf,
    lock: Option<sysinfo::Pid>,
    system: Option<sysinfo::System>,
}

impl ProgramLock {
    /// Create a new lock for the given program. This does not yet acquire the lock.
<<<<<<< HEAD
    pub fn new(prog_name: &str) -> Result<Self> {
        #[cfg(not(target_os = "android"))]
        let path = crate::iroh_data_path(&format!("{}.lock", prog_name))?;
        #[cfg(target_os = "android")]
        let path = format!("/data/local/tmp/{}.lock", prog_name).into();
        Ok(Self { path, lock: None })
=======
    pub fn new(prog_name: &str) -> Result<Self, LockError> {
        let path = crate::iroh_data_path(&format!("{}.lock", prog_name))
            .map_err(|e| LockError::InvalidPath { source: e })?;
        Ok(Self {
            path,
            lock: None,
            system: None,
        })
    }

    /// Shorthand intended for main functions that need a lock to guard the process
    pub fn acquire_or_exit(&mut self) -> &mut Self {
        match self.is_locked() {
            Ok(false) => {
                if let Err(e) = self.acquire() {
                    eprintln!("error locking {}: {}", self.program_name(), e);
                    process::exit(exitcodes::ERROR);
                }
                self
            }
            Ok(true) => {
                eprintln!("{} is already running, stopping.", self.program_name());
                process::exit(exitcodes::LOCKED);
            }
            Err(err) => {
                eprintln!("error checking lock {}: {}", self.program_name(), err);
                process::exit(exitcodes::ERROR);
            }
        }
    }

    pub fn path(&self) -> &PathBuf {
        &self.path
    }

    pub fn program_name(&self) -> &str {
        self.path
            .file_name()
            .unwrap_or_else(|| std::ffi::OsStr::new(""))
            .to_str()
            .unwrap()
            .split('.')
            .next()
            .unwrap_or("")
>>>>>>> 898340cd
    }

    /// Check if the current program is locked or not.
    pub fn is_locked(&mut self) -> Result<bool, LockError> {
        if !self.path.exists() {
            return Ok(false);
        }

        // path exists, examine lock PID
        let pid = read_lock(&self.path)?;
        self.process_is_running(pid)
            .map_err(|e| LockError::Uncategorized { source: e })
    }

    /// returns the PID in the lockfile only if the process is active
    pub fn active_pid(&mut self) -> Result<Pid, LockError> {
        if !self.path.exists() {
            return Err(LockError::NoLock(self.path.clone()));
        }

        // path exists, examine lock PID
        let pid = read_lock(&self.path)?;
        let running = self
            .process_is_running(pid)
            .map_err(|e| LockError::Uncategorized { source: e })?;
        if running {
            Ok(pid)
        } else {
            Err(LockError::ZombieLock(self.path.clone()))
        }
    }

    /// Try to acquire a lock for this program.
    pub fn acquire(&mut self) -> Result<(), LockError> {
        match self.is_locked() {
            Ok(false) => self
                .write()
                .map_err(|e| LockError::Uncategorized { source: anyhow!(e) }),
            Ok(true) => Err(LockError::Locked(self.path.clone())),
            Err(e) => match e {
                LockError::CorruptLock(_) => {
                    // overwrite corrupt locks
                    self.write().map_err(|e| LockError::Uncategorized {
                        source: anyhow!("{}", e),
                    })
                }
                e => Err(LockError::Uncategorized {
                    source: anyhow!("{}", e),
                }),
            },
        }
    }

    fn process_is_running(&mut self, pid: Pid) -> AnyhowResult<bool> {
        // existentialism is sometimes counterproductive
        let this_pid = sysinfo::get_current_pid().unwrap();
        if pid == this_pid {
            return Ok(true);
        }

        if self.system.is_none() {
            self.system = Some(System::new());
        }

        let system = self.system.as_mut().unwrap();
        if !system.refresh_process(pid) {
            return Ok(false);
        }

        match system.process(pid) {
            Some(process) => {
                // see https://docs.rs/sysinfo/0.26.5/sysinfo/enum.ProcessStatus.html
                // for platform-specific details
                Ok(matches!(process.status(), Idle | Run | Sleep | Waking))
            }
            None => Err(anyhow!("couldn't find system process with id {}", pid)),
        }
    }

    fn write(&mut self) -> AnyhowResult<()> {
        // create lock. ensure path to lock exists
        std::fs::create_dir_all(&crate::iroh_data_root()?)?;
        let mut file = File::create(&self.path)?;
        let pid = sysinfo::get_current_pid().unwrap();
        file.write_all(pid.to_string().as_bytes())?;
        self.lock = Some(pid);
        Ok(())
    }

    pub fn destroy_without_checking(&self) -> AnyhowResult<()> {
        std::fs::remove_file(&self.path).map_err(|e| e.into())
    }
}

impl Drop for ProgramLock {
    fn drop(&mut self) {
        if self.lock.is_some() {
            if let Err(err) = std::fs::remove_file(&self.path) {
                warn!("removing lock: {}", err);
            }
        }
    }
}

/// Report Process ID stored in a lock file
pub fn read_lock_pid(prog_name: &str) -> Result<Pid, LockError> {
    let path = crate::iroh_data_path(&format!("{}.lock", prog_name))
        .map_err(|e| LockError::Uncategorized { source: e })?;
    read_lock(&path)
}

fn read_lock(path: &PathBuf) -> Result<Pid, LockError> {
    let mut file = File::open(&path).map_err(|e| match e.kind() {
        ErrorKind::NotFound => LockError::NoLock(path.clone()),
        e => LockError::Uncategorized {
            source: anyhow!("{}", e),
        },
    })?;
    let mut pid = String::new();
    file.read_to_string(&mut pid)
        .map_err(|_| LockError::CorruptLock(path.clone()))?;
    let pid = pid
        .parse::<i32>()
        .map_err(|_| LockError::CorruptLock(path.clone()))?;
    Ok(Pid::from(pid))
}

/// LockError is the set of known program lock errors
#[derive(Error, Debug)]
pub enum LockError {
    // lock present when one is not expected
    #[error("Locked")]
    Locked(PathBuf),
    #[error("No lock file at {0}")]
    NoLock(PathBuf),
    /// Failure to parse contents of lock file
    #[error("Corrupt lock file contents at {0}")]
    CorruptLock(PathBuf),
    #[error("Cannot determine status of process holding this lock")]
    ZombieLock(PathBuf),
    // location for lock no bueno
    #[error("invalid path for lock file: {source}")]
    InvalidPath {
        #[source]
        source: anyhow::Error,
    },
    /// catchall error type
    #[error("{source}")]
    Uncategorized {
        #[from]
        source: anyhow::Error,
    },
}

#[cfg(all(test, unix))]
mod test {
    use super::*;

    fn create_test_lock(name: &str) -> ProgramLock {
        ProgramLock {
            path: PathBuf::from(name),
            lock: None,
            system: None,
        }
    }

    #[test]
    fn test_corrupt_lock() {
        let path = PathBuf::from("lock.lock");
        let mut f = File::create(&path).unwrap();
        write!(f, "oh noes, not a lock file").unwrap();
        let e = read_lock(&path).err().unwrap();
        match e {
            LockError::CorruptLock(_) => (),
            _e => {
                panic!("expected CorruptLock")
            }
        }
    }

    #[test]
    fn test_locks() {
        use nix::unistd::{fork, ForkResult::*};
        use std::io::{Read, Write};
        use std::time::Duration;

        // Start with no lock file.
        // TODO (b5) - use tempfiles for these tests
        let _ = std::fs::remove_file("test1.lock");

        let mut lock = create_test_lock("test1.lock");
        assert!(!lock.is_locked().unwrap());
        assert!(read_lock(&PathBuf::from("test1.lock")).is_err());

        lock.acquire().unwrap();

        assert!(lock.is_locked().unwrap());
        // ensure call to is_locked doesn't affect PID reporting
        assert_eq!(
            sysinfo::get_current_pid().unwrap(),
            read_lock(&PathBuf::from("test1.lock")).unwrap()
        );

        // Spawn a child process to check we can't get the same lock.
        // assert!() failures in the child are not reported by the test
        // harness, so we write the result in a file from the child and
        // read them back in the parent after a reasonable delay :(
        unsafe {
            match fork() {
                Ok(Parent { child: _ }) => {
                    let _ = std::fs::remove_file("lock_test.result");

                    std::thread::sleep(Duration::from_secs(1));

                    let mut result = std::fs::File::open("lock_test.result").unwrap();
                    let mut buf = String::new();
                    let _ = result.read_to_string(&mut buf);
                    assert_eq!(
                        buf,
                        format!(
                            "locked1=true, locked2=false lock1pid={}",
                            sysinfo::get_current_pid().unwrap()
                        )
                    );

                    let _ = std::fs::remove_file("lock_test.result");
                }
                Ok(Child) => {
                    let mut lock = create_test_lock("test1.lock");
                    let mut lock2 = create_test_lock("test2.lock");
                    let pid = read_lock(&PathBuf::from("test1.lock")).unwrap();
                    {
                        let mut result = std::fs::File::create("lock_test.result").unwrap();
                        let _ = result.write_all(
                            format!(
                                "locked1={}, locked2={} lock1pid={}",
                                lock.is_locked().unwrap(),
                                lock2.is_locked().unwrap(),
                                pid,
                            )
                            .as_bytes(),
                        );
                    }
                }
                Err(err) => panic!("Failed to fork: {}", err),
            }
        }
    }
}<|MERGE_RESOLUTION|>--- conflicted
+++ resolved
@@ -26,17 +26,12 @@
 
 impl ProgramLock {
     /// Create a new lock for the given program. This does not yet acquire the lock.
-<<<<<<< HEAD
-    pub fn new(prog_name: &str) -> Result<Self> {
+    pub fn new(prog_name: &str) -> Result<Self, LockError> {
         #[cfg(not(target_os = "android"))]
-        let path = crate::iroh_data_path(&format!("{}.lock", prog_name))?;
+        let path = crate::iroh_data_path(&format!("{}.lock", prog_name))
+            .map_err(|e| LockError::InvalidPath { source: e })?;
         #[cfg(target_os = "android")]
         let path = format!("/data/local/tmp/{}.lock", prog_name).into();
-        Ok(Self { path, lock: None })
-=======
-    pub fn new(prog_name: &str) -> Result<Self, LockError> {
-        let path = crate::iroh_data_path(&format!("{}.lock", prog_name))
-            .map_err(|e| LockError::InvalidPath { source: e })?;
         Ok(Self {
             path,
             lock: None,
@@ -78,7 +73,6 @@
             .split('.')
             .next()
             .unwrap_or("")
->>>>>>> 898340cd
     }
 
     /// Check if the current program is locked or not.
