--- conflicted
+++ resolved
@@ -25,15 +25,11 @@
 impl ProgramLock {
     /// Create a new lock for the given program. This does not yet acquire the lock.
     pub fn new(prog_name: &str) -> Result<Self> {
-<<<<<<< HEAD
         #[cfg(not(target_os = "android"))]
-        let path = crate::iroh_data_path(&format!("{}.lock", prog_name))
-=======
         let path = crate::iroh_data_path(&format!("{prog_name}.lock"))
->>>>>>> 312ad77e
             .map_err(|e| LockError::InvalidPath { source: e })?;
         #[cfg(target_os = "android")]
-        let path = format!("/data/local/tmp/{}.lock", prog_name).into();
+        let path = format!("/data/local/tmp/{prog_name}.lock").into();
         Ok(Self {
             path,
             lock: None,
